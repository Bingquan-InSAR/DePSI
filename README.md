
# DePSI

DePSI (van Leijen, 2014) is an open source software for processing Persistent Scatterer Interferometry (PS-InSAR) data, originally implemented in MATLAB. From 2024, TUDelft and Netherlands eScience Center are collaborating to develop a Python version of DePSI, with recent advances in PS-InSAR. 

<<<<<<< HEAD
Clone this repository 

Then`cd` into it:

```bash
cd DePSI
```

Create a new conda environment (here we give an example name `depsi-dev`) with `mamba`.:

```bash
mamba create -c conda-forge -n depsi-dev python=3.12
```

Here we use Python 3.12 since we aim to support python 3.10 and above.

Activate the environment:

```bash
mamba activate depsi-dev
```

Install this package in development mode:

```bash
pip install -e ".[dev,docs]"
```

In the end, install the pre-commit hooks:
```bash
pre-commit install
```
=======
## Developer Guide

Please refer to the [Developer Guide](docs/dev_guide.md) for installation instructions, testing, and other development-related information.
>>>>>>> 67592c08

## Useful reading material

- [Python packaging user guide](https://packaging.python.org/)
- [Testing in Python](https://docs.kedro.org/en/stable/development/automated_testing.html)
- [Code formatting and linting](https://docs.kedro.org/en/stable/development/linting.html)

## License

Copyright (c) 2023 - 2025, Netherlands eScience Center & Delft University of Technology

Apache Software License 2.0

## References

[1] Van Leijen, Frederik Johannes. "Persistent scatterer interferometry based on geodetic estimation theory." (2014).<|MERGE_RESOLUTION|>--- conflicted
+++ resolved
@@ -3,44 +3,11 @@
 
 DePSI (van Leijen, 2014) is an open source software for processing Persistent Scatterer Interferometry (PS-InSAR) data, originally implemented in MATLAB. From 2024, TUDelft and Netherlands eScience Center are collaborating to develop a Python version of DePSI, with recent advances in PS-InSAR. 
 
-<<<<<<< HEAD
-Clone this repository 
 
-Then`cd` into it:
-
-```bash
-cd DePSI
-```
-
-Create a new conda environment (here we give an example name `depsi-dev`) with `mamba`.:
-
-```bash
-mamba create -c conda-forge -n depsi-dev python=3.12
-```
-
-Here we use Python 3.12 since we aim to support python 3.10 and above.
-
-Activate the environment:
-
-```bash
-mamba activate depsi-dev
-```
-
-Install this package in development mode:
-
-```bash
-pip install -e ".[dev,docs]"
-```
-
-In the end, install the pre-commit hooks:
-```bash
-pre-commit install
-```
-=======
 ## Developer Guide
 
 Please refer to the [Developer Guide](docs/dev_guide.md) for installation instructions, testing, and other development-related information.
->>>>>>> 67592c08
+
 
 ## Useful reading material
 
